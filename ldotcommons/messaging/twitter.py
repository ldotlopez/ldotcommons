import json

import twitter as twapi
from ldotcommons import logging
from ldotcommons import messaging

_logger = logging.get_logger(__name__)


class Twitter(twapi.Twitter, messaging.Notifier):
    def __init__(self,
                 consumer_key='', consumer_secret='',
                 token='', token_secret=''):
        super(Twitter, self).__init__(auth=twapi.OAuth(
            consumer_key=consumer_key,
            consumer_secret=consumer_secret,
            token=token,
            token_secret=token_secret))

    def send(self, msg, detail=''):
        try:
            self.statuses.update(status=msg)
        except twapi.TwitterHTTPError as e:
            response = json.loads(e.response_data.decode('utf-8'))
            for error in response['errors']:
<<<<<<< HEAD
                _logger.error('Error {code}: {message}'.format(
                    code=error['code'],
                    message=error['message']))

    def recv(self, user_name=None, since=None):
        pass
=======
                msg = 'Error {}: {}'.format(error['code'], error['message'])
                _logger.error(msg)
>>>>>>> c43ea07c
<|MERGE_RESOLUTION|>--- conflicted
+++ resolved
@@ -23,14 +23,9 @@
         except twapi.TwitterHTTPError as e:
             response = json.loads(e.response_data.decode('utf-8'))
             for error in response['errors']:
-<<<<<<< HEAD
                 _logger.error('Error {code}: {message}'.format(
                     code=error['code'],
                     message=error['message']))
 
     def recv(self, user_name=None, since=None):
-        pass
-=======
-                msg = 'Error {}: {}'.format(error['code'], error['message'])
-                _logger.error(msg)
->>>>>>> c43ea07c
+        pass