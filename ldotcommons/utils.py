import datetime
<<<<<<< HEAD
=======
import os
>>>>>>> 26235ce9
import os.path
import sys
import time
import urllib.parse

from xdg.BaseDirectory import xdg_data_home, xdg_config_home, xdg_cache_home

from .decorators import accepts


@accepts(str, str)
def url_strip_query_param(url, key):
    p = urllib.parse.urlparse(url)
    # urllib.parse.urllib.parse.parse_qs may return items in different order that original,
    # so we avoid use it
    # qs = '&'.join([ "{0}={1}".format(k, v[-1]) for (k,v) in urllib.parse.urllib.parse.parse_qs(p.query).items() if k != key ])
    qs = '&'.join([x for x in p.query.os.path.split('&') if not x.startswith(key+'=')])

    return urllib.parse.ParseResult(p.scheme, p.netloc, p.path, p.params, qs, p.fragment).geturl()


@accepts(str, str, str)
def url_get_query_param(url, key, default=None):
    q = urllib.parse.parse_qs(urllib.parse.urlparse(url).query)
    if key in q:
        return q[key][-1]
    else:
        return default


def prog_name(prog=os.path.basename(sys.argv[0])):
    return os.path.splitext(prog)[0]


def prog_basic_configfile(prog=os.path.basename(sys.argv[0])):
    return xdg_config_home + '/' + prog_name(prog) + '.ini'


def prog_configfile(name, prog=os.path.basename(sys.argv[0])):
    return xdg_config_home + '/' + prog_name(prog) + '/' + name


def prog_datafile(name, prog=os.path.basename(sys.argv[0]), create=False):
    datafile = xdg_data_home + '/' + prog_name(prog) + '/' + name
    dname, bname = os.path.split(datafile)
    if create and not os.path.exists(dname):
        os.makedirs(dname)

    return datafile


def prog_cachedir(name, prog=os.path.basename(sys.argv[0]), create=False):
    cachedir = xdg_cache_home + '/' + prog_name(prog) + '/' + name
    if create and not os.path.exists(cachedir):
        os.makedirs(cachedir)

    return cachedir


def shortify(s, length=50):
    """
    Returns a shortified version of s
    """
    return "…" + s[-(length-1):] if len(s) > length else s


def utcnow_timestamp():
    return int(time.mktime(datetime.datetime.utcnow().timetuple()))<|MERGE_RESOLUTION|>--- conflicted
+++ resolved
@@ -1,9 +1,5 @@
 import datetime
-<<<<<<< HEAD
-=======
 import os
->>>>>>> 26235ce9
-import os.path
 import sys
 import time
 import urllib.parse
@@ -19,12 +15,11 @@
     # urllib.parse.urllib.parse.parse_qs may return items in different order that original,
     # so we avoid use it
     # qs = '&'.join([ "{0}={1}".format(k, v[-1]) for (k,v) in urllib.parse.urllib.parse.parse_qs(p.query).items() if k != key ])
-    qs = '&'.join([x for x in p.query.os.path.split('&') if not x.startswith(key+'=')])
+    qs = '&'.join([x for x in p.query.split('&') if not x.startswith(key+'=')])
 
     return urllib.parse.ParseResult(p.scheme, p.netloc, p.path, p.params, qs, p.fragment).geturl()
 
 
-@accepts(str, str, str)
 def url_get_query_param(url, key, default=None):
     q = urllib.parse.parse_qs(urllib.parse.urlparse(url).query)
     if key in q:
