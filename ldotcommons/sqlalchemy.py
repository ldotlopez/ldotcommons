--- conflicted
+++ resolved
@@ -41,15 +41,10 @@
             conn.connection.create_function('regexp', 2, _re_fn)
 
         @event.listens_for(engine, "connect")
-<<<<<<< HEAD
-        def do_connect(conn, record):
-            conn.execute('pragma foreign_keys=ON')
-=======
         def set_sqlite_pragma(conn, record):
             cursor = conn.cursor()
             cursor.execute("PRAGMA foreign_keys=ON")
             cursor.close()
->>>>>>> 2c79e7a0
 
     return engine
 
